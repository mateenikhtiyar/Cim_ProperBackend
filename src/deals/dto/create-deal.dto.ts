import { ApiProperty } from "@nestjs/swagger"
import { IsString, IsEnum, IsArray, IsBoolean, IsOptional, IsNumber, ValidateNested, Min, Max, IsDate } from "class-validator"
import { Type } from "class-transformer"
import { DealStatus, DealType, DealVisibility, CapitalAvailability } from "../schemas/deal.schema"

export class FinancialDetailsDto {
  @ApiProperty({ description: "Annual revenue currency", example: "USD($)", required: false })
  @IsString()
  @IsOptional()
  trailingRevenueCurrency?: string

  @ApiProperty({ description: "Annual revenue amount", example: 1000000, required: false })
  @IsNumber()
  @IsOptional()
  trailingRevenueAmount?: number

  @ApiProperty({ description: "EBITDA currency", example: "USD($)", required: false })
  @IsString()
  @IsOptional()
  trailingEBITDACurrency?: string

  @ApiProperty({ description: "EBITDA amount", example: 250000, required: false })
  @IsNumber()
  @IsOptional()
  trailingEBITDAAmount?: number

  @ApiProperty({ description: "T12 Free Cash Flow", example: 180000, required: false })
  @IsNumber()
  @IsOptional()
  t12FreeCashFlow?: number

  @ApiProperty({ description: "T12 Net Income", example: 200000, required: false })
  @IsNumber()
  @IsOptional()
  t12NetIncome?: number

  @ApiProperty({ description: "Average revenue growth in %", example: 42, required: false })
  @IsNumber()
  @IsOptional()
  avgRevenueGrowth?: number

  @ApiProperty({ description: "Net profit", example: 200000, required: false })
  @IsNumber()
  @IsOptional()
  netIncome?: number

  @ApiProperty({ description: "Asking price", example: 5000000, required: false })
  @IsNumber()
  @IsOptional()
  askingPrice?: number

  @ApiProperty({ description: "Final sale price (for completed deals)", example: 4800000, required: false })
  @IsNumber()
  @IsOptional()
  finalSalePrice?: number
}

export class BusinessModelDto {
  @ApiProperty({ description: "Recurring Revenue", required: false })
  @IsBoolean()
  @IsOptional()
  recurringRevenue?: boolean

  @ApiProperty({ description: "Project-Based", required: false })
  @IsBoolean()
  @IsOptional()
  projectBased?: boolean

  @ApiProperty({ description: "Asset Light", required: false })
  @IsBoolean()
  @IsOptional()
  assetLight?: boolean

  @ApiProperty({ description: "Asset Heavy", required: false })
  @IsBoolean()
  @IsOptional()
  assetHeavy?: boolean
}

export class ManagementPreferencesDto {
  @ApiProperty({ description: "Retiring/Divesting", required: false })
  @IsBoolean()
  @IsOptional()
  retiringDivesting?: boolean

  @ApiProperty({ description: "Other Key Staff Will Stay", required: false })
  @IsBoolean()
  @IsOptional()
  staffStay?: boolean
}

export class BuyerFitDto {
  @ApiProperty({
<<<<<<< HEAD
    description: "Capital Availability",
    isArray: true,
    enum: CapitalAvailability,
    example: [CapitalAvailability.READY, CapitalAvailability.NEED],
=======
    description: "Capital Availability options",
    enum: CapitalAvailability,
    isArray: true,
    example: ["Ready to deploy immediately", "Need to raise"],
>>>>>>> 448e29ae
    required: false,
  })
  @IsArray()
  @IsEnum(CapitalAvailability, { each: true })
  @IsOptional()
<<<<<<< HEAD
  capitalAvailability?: CapitalAvailability[];
  
=======
  capitalAvailability?: CapitalAvailability[]
>>>>>>> 448e29ae

  @ApiProperty({ description: "Minimum number of prior acquisitions", required: false })
  @IsNumber()
  @IsOptional()
  minPriorAcquisitions?: number

  @ApiProperty({ description: "Minimum transaction size ($)", required: false })
  @IsNumber()
  @IsOptional()
  minTransactionSize?: number
}

export class CreateDealWithFilesDto {
  @ApiProperty({ description: "Deal data as JSON string" })
  @IsString()
  dealData: string

  @ApiProperty({
    type: "array",
    items: { type: "string", format: "binary" },
    description: "Optional files to upload",
    required: false,
  })
  files?: any[]
}

export interface DocumentInfo {
  filename: string;
  originalName: string;
  path: string;
  size: number;
  mimetype: string;
  uploadedAt: Date;
}

export class CreateDealDto {
  @ApiProperty({ description: "Title of the deal", example: "SaaS Company Acquisition Opportunity" })
  @IsString()
  title: string

  @ApiProperty({
    description: "Description of the company",
    example: "Established SaaS company with recurring revenue seeking acquisition.",
  })
  @IsString()
  companyDescription: string

  @ApiProperty({ description: "Type of company", example: "SaaS Company", required: true })
  @IsString()
  @IsOptional()
  companyType: string[];

  @ApiProperty({ description: "Type of deal", enum: DealType, example: DealType.ACQUISITION })
  @IsEnum(DealType)
  dealType: DealType

  @ApiProperty({ description: "Status of the deal", enum: DealStatus, default: DealStatus.DRAFT, required: false })
  @IsEnum(DealStatus)
  @IsOptional()
  status?: DealStatus = DealStatus.DRAFT

  @ApiProperty({ description: "Deal visibility level", enum: DealVisibility, required: false })
  @IsEnum(DealVisibility)
  @IsOptional()
  visibility?: DealVisibility

  @ApiProperty({ description: "Industry sector of the company", example: "Technology" })
  @IsString()
  industrySector: string

  @ApiProperty({ description: "Geographic location/country of the company", example: "United States" })
  @IsString()
  geographySelection: string

  @ApiProperty({ description: "Years the company has been in business", example: 5 })
  @IsNumber()
  yearsInBusiness: number

  @ApiProperty({ description: "Number of employees", example: 50, required: false })
  @IsNumber()
  @IsOptional()
  employeeCount?: number

  @ApiProperty({ description: "Financial details of the deal", type: FinancialDetailsDto, required: false })
  @ValidateNested()
  @Type(() => FinancialDetailsDto)
  @IsOptional()
  financialDetails?: FinancialDetailsDto

  @ApiProperty({ description: "Business model details", type: BusinessModelDto, required: false })
  @ValidateNested()
  @Type(() => BusinessModelDto)
  @IsOptional()
  businessModel?: BusinessModelDto

  @ApiProperty({ description: "Management preferences details", type: ManagementPreferencesDto, required: false })
  @ValidateNested()
  @Type(() => ManagementPreferencesDto)
  @IsOptional()
  managementPreferences?: ManagementPreferencesDto

  @ApiProperty({ description: "Buyer fit details", type: BuyerFitDto, required: false })
  @ValidateNested()
  @Type(() => BuyerFitDto)
  @IsOptional()
  buyerFit?: BuyerFitDto

  @ApiProperty({ description: "Targeted buyer IDs", type: [String], required: false })
  @IsArray()
  @IsString({ each: true })
  @IsOptional()
  targetedBuyers?: string[]

  @ApiProperty({
    description: "Tags for categorizing the deal",
    example: ["growth opportunity", "recurring revenue"],
    required: false,
  })
  @IsArray()
  @IsString({ each: true })
  @IsOptional()
  tags?: string[]

  @ApiProperty({
    description: "Deal visibility (true = public, false = private/targeted)",
    default: false,
    required: false,
  })
  @IsBoolean()
  @IsOptional()
  isPublic?: boolean = false

  @ApiProperty({ description: "Flag indicating if the deal is featured", default: false, required: false })
  @IsBoolean()
  @IsOptional()
  isFeatured?: boolean = false

  @ApiProperty({ description: "Stake percentage being offered", example: 100, required: false })
  @IsNumber()
  @Min(1)
  @Max(100)
  @IsOptional()
  stakePercentage?: number

  @ApiProperty({ description: "Documents uploaded for the deal", type: [Object], required: false })
  @IsArray()
  @IsOptional()
  documents?: DocumentInfo[];

  // Add seller field - this will be populated by the controller
  @ApiProperty({ description: "Seller ID", required: false })
  @IsString()
  @IsOptional()
  seller?: string
}<|MERGE_RESOLUTION|>--- conflicted
+++ resolved
@@ -91,28 +91,19 @@
 
 export class BuyerFitDto {
   @ApiProperty({
-<<<<<<< HEAD
     description: "Capital Availability",
     isArray: true,
     enum: CapitalAvailability,
     example: [CapitalAvailability.READY, CapitalAvailability.NEED],
-=======
-    description: "Capital Availability options",
-    enum: CapitalAvailability,
-    isArray: true,
-    example: ["Ready to deploy immediately", "Need to raise"],
->>>>>>> 448e29ae
     required: false,
   })
   @IsArray()
   @IsEnum(CapitalAvailability, { each: true })
-  @IsOptional()
-<<<<<<< HEAD
+  @IsArray()
+  @IsEnum(CapitalAvailability, { each: true })
+  @IsOptional()
   capitalAvailability?: CapitalAvailability[];
   
-=======
-  capitalAvailability?: CapitalAvailability[]
->>>>>>> 448e29ae
 
   @ApiProperty({ description: "Minimum number of prior acquisitions", required: false })
   @IsNumber()
