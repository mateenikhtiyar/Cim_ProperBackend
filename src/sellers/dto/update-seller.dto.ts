import { ApiPropertyOptional } from "@nestjs/swagger";
import { IsEmail, IsOptional, IsString, IsUrl, MinLength } from "class-validator";

export class UpdateSellerDto {
  @ApiPropertyOptional({
    example: "John Doe",
    description: "Full name of the seller"
  })
  @IsOptional()
  @IsString()
  fullName?: string;

  @ApiPropertyOptional({
    example: "john@example.com",
    description: "Email address of the seller"
  })
  @IsOptional()
  @IsEmail()
  email?: string;

  @ApiPropertyOptional({
    example: "Acme Inc",
    description: "Company name of the seller"
  })
  @IsOptional()
  @IsString()
  companyName?: string;

  @ApiPropertyOptional({
    example: "+1234567890",
    description: "Phone number of the seller"
  })
  @IsOptional()
  @IsString()
  phoneNumber?: string;

  @ApiPropertyOptional({
    example: "newPassword123",
    description: "New password (minimum 6 characters)",
    minLength: 6
  })
  @IsOptional()
  @IsString()
  @MinLength(6, { message: "Password must be at least 6 characters long" })
  password?: string;
<<<<<<< HEAD

=======
  
>>>>>>> 448e29ae
  @ApiPropertyOptional({
    example: "CEO",
    description: "Title of the seller"
  })
  @IsOptional()
  @IsString()
  title?: string;

  @ApiPropertyOptional({
<<<<<<< HEAD
    example: "https://acme.com",
    description: "Website of the seller"
  })
  @IsOptional()
  @IsString()
  website?: string;
=======
    example: "https://www.acmeinc.com",
    description: "Company website URL"
  })
  @IsOptional()
  @IsUrl({}, { message: "Website must be a valid URL" })
  website?: string;

>>>>>>> 448e29ae
}<|MERGE_RESOLUTION|>--- conflicted
+++ resolved
@@ -43,11 +43,7 @@
   @IsString()
   @MinLength(6, { message: "Password must be at least 6 characters long" })
   password?: string;
-<<<<<<< HEAD
 
-=======
-  
->>>>>>> 448e29ae
   @ApiPropertyOptional({
     example: "CEO",
     description: "Title of the seller"
@@ -57,20 +53,10 @@
   title?: string;
 
   @ApiPropertyOptional({
-<<<<<<< HEAD
     example: "https://acme.com",
     description: "Website of the seller"
   })
   @IsOptional()
   @IsString()
   website?: string;
-=======
-    example: "https://www.acmeinc.com",
-    description: "Company website URL"
-  })
-  @IsOptional()
-  @IsUrl({}, { message: "Website must be a valid URL" })
-  website?: string;
-
->>>>>>> 448e29ae
 }