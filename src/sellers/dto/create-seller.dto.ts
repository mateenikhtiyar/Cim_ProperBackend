import { ApiProperty } from "@nestjs/swagger";
import { IsEmail, IsNotEmpty, IsOptional, IsString } from "class-validator";

export class GoogleSellerDto {
  @ApiProperty({ example: "john@example.com", description: "Email address from Google" })
  @IsEmail()
  @IsNotEmpty()
  email: string;

  @ApiProperty({ example: "John Doe", description: "Full name from Google" })
  @IsString()
  @IsNotEmpty()
  name: string;

  @ApiProperty({ example: "https://lh3.googleusercontent.com/...", description: "Profile picture URL from Google" })
  @IsString()
  @IsOptional()
  picture?: string;

  @ApiProperty({ example: "123456789", description: "Google user ID" })
  @IsString()
  @IsNotEmpty()
  sub: string;

  @ApiProperty({ example: "Acme Inc", description: "Company name (to be provided after OAuth)" })
  @IsString()
  @IsOptional()
  companyName?: string;
}

export class RegisterSellerDto {
  @ApiProperty({ example: "john@example.com", description: "Email address" })
  @IsEmail()
  @IsNotEmpty()
  email: string;

  @ApiProperty({ example: "John Doe", description: "Full name" })
  @IsString()
  @IsNotEmpty()
  fullName: string;

  @ApiProperty({ example: "StrongPassword123", description: "Password" })
  @IsString()
  @IsNotEmpty()
  password: string;

  @ApiProperty({ example: "Acme Inc", description: "Company name" })
  @IsString()
  @IsNotEmpty()
  companyName: string;

  @ApiProperty({ example: "CEO", description: "Title of the seller" })
  @IsString()
  @IsNotEmpty()
  title: string;

  @ApiProperty({ example: "+1234567890", description: "Phone number of the seller" })
  @IsString()
  @IsNotEmpty()
  phoneNumber: string;

  @ApiProperty({ example: "https://example.com", description: "Website of the seller/company" })
  @IsString()
  @IsNotEmpty()
  website: string;

  @ApiProperty({ example: "Retiring to divesting", description: "Management future preferences" })
  @IsString()
  @IsOptional()
<<<<<<< HEAD
  managementPreferences?: string;
=======
  managementPreferences: string;
>>>>>>> 75c34869
}<|MERGE_RESOLUTION|>--- conflicted
+++ resolved
@@ -67,9 +67,6 @@
   @ApiProperty({ example: "Retiring to divesting", description: "Management future preferences" })
   @IsString()
   @IsOptional()
-<<<<<<< HEAD
   managementPreferences?: string;
-=======
-  managementPreferences: string;
->>>>>>> 75c34869
+
 }